--- conflicted
+++ resolved
@@ -38,13 +38,8 @@
          meanfield, fitdbm, traindbm!,
    Particle, Particles,
    AbstractOptimizer,
-<<<<<<< HEAD
-      computegradient!, updateparameters!,
-      LoglikelihoodOptimizer,
-=======
       LoglikelihoodOptimizer,
       initialized, computegradient!, updateparameters!,
->>>>>>> 2716b54f
       loglikelihoodoptimizer,
       beamoptimizer,
    Monitor, MonitoringItem, DataDict,
@@ -71,4 +66,5 @@
 include("beam.jl")
 include("misc.jl")
 
+
 end # of module BoltzmannMachines